--- conflicted
+++ resolved
@@ -27,11 +27,8 @@
 use crate::cow::CowTensor;
 use crate::hdf5_model::{load_affine, load_tensor, LoadFromHDF5};
 use crate::layers::{Dropout, Embedding, LayerNorm, PlaceInVarStore};
-<<<<<<< HEAD
 use crate::traits::{LayerAttention, LayerOutput};
-=======
 use crate::util::LogitsMask;
->>>>>>> 05007bb0
 
 /// Bert attention block.
 #[derive(Debug)]
@@ -56,11 +53,7 @@
     pub fn forward_t(
         &self,
         hidden_states: &Tensor,
-<<<<<<< HEAD
-        attention_mask: Option<&Tensor>,
-=======
         attention_mask: Option<&LogitsMask>,
->>>>>>> 05007bb0
         train: bool,
     ) -> (Tensor, Tensor) {
         let (self_outputs, attention_probs) =
@@ -297,11 +290,7 @@
     ///
     /// Returns the output and attention per layer. The (optional)
     /// attention mask of shape `[batch_size, time_steps]` indicates
-<<<<<<< HEAD
-    /// which tokens should be included (`1`) and excluded (`0`) from
-=======
     /// which tokens should be included (`true`) and excluded (`false`) from
->>>>>>> 05007bb0
     /// attention. This can be used to mask inactive timesteps.
     pub fn forward_t(
         &self,
@@ -315,11 +304,7 @@
 
         let mut hidden_states = CowTensor::Borrowed(input);
         for layer in &self.layers {
-<<<<<<< HEAD
-            let layer_output = layer.forward_t(&hidden_states, attention_mask, train);
-=======
             let layer_output = layer.forward_t(&hidden_states, attention_mask.as_ref(), train);
->>>>>>> 05007bb0
 
             hidden_states = CowTensor::Owned(layer_output.output.shallow_clone());
             all_layer_outputs.push(layer_output);
@@ -429,7 +414,6 @@
 }
 
 impl BertLayer {
-<<<<<<< HEAD
     pub fn new<'a>(vs: impl Borrow<Path<'a>>, config: &BertConfig) -> Result<Self, BertError> {
         let vs = vs.borrow();
 
@@ -443,13 +427,7 @@
     pub fn forward_t(
         &self,
         input: &Tensor,
-        attention_mask: Option<&Tensor>,
-=======
-    pub fn forward_t(
-        &self,
-        input: &Tensor,
         attention_mask: Option<&LogitsMask>,
->>>>>>> 05007bb0
         train: bool,
     ) -> BertLayerOutput {
         let (attention_output, attention) = self.attention.forward_t(input, attention_mask, train);
@@ -548,9 +526,9 @@
 
     pub fn forward_t(&self, hidden_states: &Tensor, input: &Tensor, train: bool) -> Tensor {
         let hidden_states = self.dense.forward(hidden_states);
-        let hidden_states = self.dropout.forward_t(&hidden_states, train);
-        let hidden_states_residual = hidden_states + input;
-        self.layer_norm.forward(&hidden_states_residual)
+        let mut hidden_states = self.dropout.forward_t(&hidden_states, train);
+        hidden_states += input;
+        self.layer_norm.forward(&hidden_states)
     }
 }
 
@@ -659,11 +637,7 @@
     pub fn forward_t(
         &self,
         hidden_states: &Tensor,
-<<<<<<< HEAD
-        attention_mask: Option<&Tensor>,
-=======
         attention_mask: Option<&LogitsMask>,
->>>>>>> 05007bb0
         train: bool,
     ) -> (Tensor, Tensor) {
         let mixed_key_layer = self.key.forward(hidden_states);
@@ -675,27 +649,12 @@
         let value_layer = self.transpose_for_scores(&mixed_value_layer);
 
         // Get the raw attention scores.
-        let attention_scores = query_layer.matmul(&key_layer.transpose(-1, -2));
-        let attention_scores = attention_scores / (self.attention_head_size as f64).sqrt();
-
-        let attention_scores = match attention_mask {
-<<<<<<< HEAD
-            Some(mask) => {
-                // The attention mask has shape [batch_size, seq_len], extend
-                // to [batch_size, 1, 1, seq_len].
-                let extended_mask = mask.unsqueeze(1).unsqueeze(1);
-
-                // Use (very) negative values for time steps that should be masked.
-                let extended_mask = (1.0 - extended_mask.to_kind(Kind::Float)) * -10_000.;
-
-                attention_scores + extended_mask
-            }
-
-=======
-            Some(mask) => attention_scores + &**mask,
->>>>>>> 05007bb0
-            None => attention_scores,
-        };
+        let mut attention_scores = query_layer.matmul(&key_layer.transpose(-1, -2));
+        attention_scores /= (self.attention_head_size as f64).sqrt();
+
+        if let Some(mask) = attention_mask {
+            attention_scores += &**mask;
+        }
 
         // Convert the raw attention scores into a probability distribution.
         let attention_probs = attention_scores.softmax(-1, Kind::Float);
@@ -822,9 +781,9 @@
 
     pub fn forward_t(&self, hidden_states: &Tensor, input: &Tensor, train: bool) -> Tensor {
         let hidden_states = self.dense.forward(hidden_states);
-        let hidden_states = self.dropout.forward_t(&hidden_states, train);
-        let hidden_states_residual = hidden_states + input;
-        self.layer_norm.forward(&hidden_states_residual)
+        let mut hidden_states = self.dropout.forward_t(&hidden_states, train);
+        hidden_states += input;
+        self.layer_norm.forward(&hidden_states)
     }
 }
 
@@ -985,11 +944,7 @@
             .repeat(&[batch_size])
             .view_(&[batch_size, max_len])
             // Time steps less than the length in seq_lens are active.
-<<<<<<< HEAD
-            .lt_1(&seq_lens.unsqueeze(1))
-=======
             .lt1(&seq_lens.unsqueeze(1))
->>>>>>> 05007bb0
     }
 
     fn varstore_variables(vs: &VarStore) -> BTreeSet<String> {
